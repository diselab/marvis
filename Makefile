export NS3_TAG ?= 3.30
export SUMO_TAG ?= 1.4.0
COHYDRA_TAG ?= $(shell if [ -z "`git status --porcelain`" ]; then git rev-parse --short HEAD; else echo dirty; fi)
export COHYDRA_TAG := ${COHYDRA_TAG}

docker_build := docker build --build-arg NS3_TAG --build-arg SUMO_TAG --build-arg COHYDRA_TAG

<<<<<<< HEAD
.PHONY: latest ns-3 sumo cohydra-base cohydra cohydra-dev docs

all: ns-3 sumo cohydra-base cohydra cohydra-dev
=======
.PHONY: latest cohydra-base cohydra cohydra-dev docs

all: cohydra-base cohydra cohydra-dev
>>>>>>> 13f10f32
	#
	# build tag ${COHYDRA_TAG}
	#

git-is-clean:
ifeq '${shell git status --porcelain}' ''
	@ # git is clean
else
	${error Git status is not clean.}
endif


latest: git-is-clean all
	docker tag osmhpi/cohydra:base-${COHYDRA_TAG} osmhpi/cohydra:base
	docker tag osmhpi/cohydra:${COHYDRA_TAG} osmhpi/cohydra:latest
	docker tag osmhpi/cohydra:dev-${COHYDRA_TAG} osmhpi/cohydra:dev

cohydra-base:
	${docker_build} -t osmhpi/cohydra:base-${COHYDRA_TAG} docker/cohydra-base

cohydra:
	${docker_build} -t osmhpi/cohydra:${COHYDRA_TAG} . -f docker/Dockerfile

cohydra-dev:
	${docker_build} -t osmhpi/cohydra:dev-${COHYDRA_TAG} docker/cohydra-dev

pull-latest:
	docker pull osmhpi/cohydra:base
	docker pull osmhpi/cohydra:latest
	docker pull osmhpi/cohydra:dev

push:
	docker push osmhpi/cohydra:base-${COHYDRA_TAG}
	docker push osmhpi/cohydra:${COHYDRA_TAG}
	docker push osmhpi/cohydra:dev-${COHYDRA_TAG}

push-latest: git-is-clean push
	docker push osmhpi/cohydra:base
	docker push osmhpi/cohydra:latest
	docker push osmhpi/cohydra:dev

docs:
	$(MAKE) -C docs<|MERGE_RESOLUTION|>--- conflicted
+++ resolved
@@ -5,15 +5,9 @@
 
 docker_build := docker build --build-arg NS3_TAG --build-arg SUMO_TAG --build-arg COHYDRA_TAG
 
-<<<<<<< HEAD
 .PHONY: latest ns-3 sumo cohydra-base cohydra cohydra-dev docs
 
 all: ns-3 sumo cohydra-base cohydra cohydra-dev
-=======
-.PHONY: latest cohydra-base cohydra cohydra-dev docs
-
-all: cohydra-base cohydra cohydra-dev
->>>>>>> 13f10f32
 	#
 	# build tag ${COHYDRA_TAG}
 	#
