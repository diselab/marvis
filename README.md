# marvis

[![master](https://api.travis-ci.com/diselab/marvis.svg?branch=master)](https://travis-ci.com/diselab/marvis)

## Contributors

 - Malte Andersch
 - Arne Boockmeyer
 - Felix Gohla
 - Martin Michaelis
 - Benedikt Schenkel
 - Robert Schmid

## Installation

### Installation Using Docker

Marvis can be obtained via docker.
The easiest solution is using the VSCode *Remote - Containers* extension.
After cloning the repository and opening it in the container, your scenarios will by executing them with `python3`.

Otherwise, you can build the [Dockerfile](./Dockerfile) in the project's root directory yourself by running `make`. In the container, marvis will be added to your
`PYTHONPATH`. But you need to make sure, that you run the container with privileges to access the host network in order to have access to the host's network interfaces. You of course need to modify the volume mount to allow marvis access to your scenarios.

```sh
docker run -it --rm --cap-add=ALL -v /var/run/docker.sock:/var/run/docker.sock --net host --pid host --userns host --privileged ghcr.io/diselab/marvis:latest
```

The main image [`ghcr.io/diselab/marvis`](./docker/Dockerfile) is based on the images in the [docker](./docker) directory.
The [`ghcr.io/diselab/marvis:base`](./docker/marvis-base/Dockerfile) image installs all neccessary dependencies for marvis,
[`ghcr.io/diselab/marvis:dev`](./docker/marvis-dev/Dockerfile) is for development purposes (docker-cli in the container).

### Installation Without Using Docker

In the case you do not want to use the prebuilt Docker, a normal ns-3
installation with *NetAnim* Python bindings will work, too. Cohydra has
so far been tested with **Debian 10 Buster** and **Ubuntu 18.04 Bionic
Beaver**.

The following instructions describe how to install Cohydra system-wide.
If you want to install Cohydra for your user only (`pip3 install --user
…`), in a virtualenv, or in a pipenv, feel free to do so. However, we
won't cover instructions in how to get the
`PYTHONPATH`/virtualenv/pipenv together with privilege escalation (sudo)
working.

First, make sure you have the required packages to build dependencies
installed:

```shell script
apt install \
  build-essential \
  cargo \
  git \
  libssl-dev \
  python3-dev \
  python3-pip \
  python3-setuptools \
  python3-wheel \
  rustc
```

The recommended Python version is Python 3.7 and up.
Also, make sure you have pip3 version 21 or up
(if not, try `pip3 install --upgrade pip`).

#### User Installation

If you do not plan to modify the source code of Cohydra yourself,
Cohydra can be installed with the following command:

```shell script
# without ns-3
pip3 install git+https://github.com/diselab/marvis.git

# including ns-3
pip3 install 'git+https://github.com/diselab/marvis.git#egg=cohydra[ns-3]'
```

The second of the commands above, will use our
[Python Wheels repository](https://github.com/osmhpi/python-wheels)
for easier installation of binary dependencies, such as ns-3.

To run an example testcase, go to the example folder and run:
```shell script
python3 basic_example.py
```

<<<<<<< HEAD
#### Developer Installation

If you do plan to modify the source code of Cohydra, clone this
repository and to install dependencies, run, e.g.:

```shell script
# without ns-3
pip3 install -e .

# including ns-3
pip3 install -e '.[ns-3]'

# including dev tools, if you want to contribute <3
pip3 install -e '.[dev]'

# including ns-3 and dev tools
pip3 install -e '.[ns-3,dev]'
```

In this case, where you do not install Cohydra itself but just its
dependencies, the code of Cohydra needs to be in your `PYTHONPATH`.
E.g.:

```shell script
export PYTHONPATH=$PYTHONPATH:$PWD/path/to/marvis-repo
```
=======
Marvis so far has only been tested with **Debian 10 Buster** and **Ubuntu 18.04 Bionic Beaver**.
>>>>>>> 23a5beaf

## Contribution

We are always happy when somebody contributes to marvis.
Therefore please create a fork and create a pull request to our repository.
Make sure, that [`pylint`](https://www.pylint.org/) does not show any additional errors or warnings.
Also make sure that your code and your pull request is well documented.
The documentation should also contain how to test your feature, if it is more complex.
Afterwards we are going to test your new feature and review the code.<|MERGE_RESOLUTION|>--- conflicted
+++ resolved
@@ -86,7 +86,6 @@
 python3 basic_example.py
 ```
 
-<<<<<<< HEAD
 #### Developer Installation
 
 If you do plan to modify the source code of Cohydra, clone this
@@ -113,9 +112,9 @@
 ```shell script
 export PYTHONPATH=$PYTHONPATH:$PWD/path/to/marvis-repo
 ```
-=======
+
 Marvis so far has only been tested with **Debian 10 Buster** and **Ubuntu 18.04 Bionic Beaver**.
->>>>>>> 23a5beaf
+
 
 ## Contribution
 
