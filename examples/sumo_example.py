--- conflicted
+++ resolved
@@ -1,12 +1,7 @@
 #!/usr/bin/env python3
 
-<<<<<<< HEAD
-from cohydra import ArgumentParser, Network, DockerNode, Scenario, WifiChannel
+from cohydra import ArgumentParser, Network, DockerNode, Scenario, WiFiChannel
 from cohydra.mobility_input import SUMOMobilityInput
-=======
-from testbed import ArgumentParser, Network, DockerNode, Scenario, WiFiChannel
-from testbed.mobility_input import SUMOMobilityInput
->>>>>>> 5c3ded88
 
 def main():
     scenario = Scenario()
