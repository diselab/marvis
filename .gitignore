--- conflicted
+++ resolved
@@ -8,7 +8,6 @@
 # Python caches
 *.pyc
 
-<<<<<<< HEAD
 # Distribution / packaging
 .Python
 build/
@@ -37,13 +36,7 @@
 ENV/
 env.bak/
 venv.bak/
-=======
-# Python environment (generated via makefile)
-.env
-
-# Python .virtualenv link
 .virtualenv
->>>>>>> 1b856337
 
 # Local Makefile
 Makefile.local
